--- conflicted
+++ resolved
@@ -13,12 +13,7 @@
 use thiserror::Error;
 
 use crate::{
-<<<<<<< HEAD
     _partialerror,
-=======
-    _partialerror, env_vars,
-    hash::HashInfo,
->>>>>>> c8d4bdc8
     recipe::{
         custom_yaml::{HasSpan, Node, RenderedMappingNode, RenderedNode, TryConvertNode},
         error::{ErrorKind, ParsingError, PartialParsingError},
@@ -446,402 +441,10 @@
         recipe: &str,
         selector_config: &SelectorConfig,
     ) -> Result<IndexSet<DiscoveredOutput>, VariantError> {
-<<<<<<< HEAD
         /// find all jinja variables
         let stage_0 = stage_0_render(outputs, recipe, selector_config, self)?;
         let stage_1 = stage_1_render(stage_0, self);
         Ok(Default::default())
-=======
-        let mut outputs_map = HashMap::new();
-
-        // sort the outputs by topological order
-        for output in outputs.iter() {
-            // for the topological sort we only take into account `pin_subpackage` expressions
-            // in the recipe which are captured by the `used vars`
-            let mut used_vars = used_vars_from_expressions(output, recipe).map_err(|e| {
-                let errs: ParseErrors = e.into();
-                errs
-            })?;
-            let parsed_recipe =
-                Recipe::from_node(output, selector_config.clone()).map_err(|err| {
-                    let errs: ParseErrors = err
-                        .into_iter()
-                        .map(|err| ParsingError::from_partial(recipe, err))
-                        .collect::<Vec<ParsingError>>()
-                        .into();
-                    errs
-                })?;
-
-            let noarch_type = parsed_recipe.build().noarch();
-            // add in any host and build dependencies
-            used_vars.extend(parsed_recipe.requirements().build_time().filter_map(|dep| {
-                match dep {
-                    Dependency::Spec(spec) => {
-                        // here we filter python as a variant and don't take it's passed variants
-                        // when noarch is python
-                        spec.name.as_ref().and_then(|name| {
-                            let normalized_name = name.as_normalized();
-                            if normalized_name == "python" && noarch_type.is_python() {
-                                return None;
-                            }
-                            normalized_name.to_string().into()
-                        })
-                    }
-                    _ => None,
-                }
-            }));
-
-            used_vars.extend(
-                parsed_recipe
-                    .requirements()
-                    .all()
-                    .filter_map(|dep| match dep {
-                        Dependency::PinSubpackage(pin) => {
-                            Some(pin.pin_value().name.as_normalized().to_string())
-                        }
-                        _ => None,
-                    }),
-            );
-
-            let use_keys = &parsed_recipe.build().variant().use_keys;
-            used_vars.extend(use_keys.iter().cloned());
-
-            // Environment variables can be overwritten by the variant configuration
-            let env_vars = env_vars::os_vars(&PathBuf::new(), &selector_config.host_platform);
-            used_vars.extend(env_vars.keys().cloned());
-
-            let target_platform = if noarch_type.is_none() {
-                selector_config.target_platform
-            } else {
-                Platform::NoArch
-            };
-            if outputs_map
-                .insert(
-                    parsed_recipe.package().name().as_normalized().to_string(),
-                    (output, used_vars, target_platform),
-                )
-                .is_some()
-            {
-                return Err(VariantError::DuplicateOutputs(
-                    parsed_recipe.package().name().as_normalized().to_string(),
-                ));
-            }
-        }
-
-        // now topologically sort the outputs and find cycles
-
-        // Create an empty directed graph
-        let mut graph = DiGraph::<_, ()>::new();
-
-        // Create a map from output names to node indices
-        let mut node_indices = HashMap::new();
-
-        // TODO: this code can be improved in general
-        // Add a node for each output
-        for output in outputs_map.keys() {
-            let node_index = graph.add_node(output.clone());
-            node_indices.insert(output.clone(), node_index);
-        }
-
-        // Add an edge for each pair of outputs where one uses a variable defined by the other
-        for (output, (_, used_vars, _)) in &outputs_map {
-            let output_node_index = *node_indices
-                .get(output)
-                .expect("unreachable, we insert keys in the loop above");
-            for used_var in used_vars {
-                if outputs_map.contains_key(used_var) {
-                    let defining_output_node_index = *node_indices
-                        .get(used_var)
-                        .expect("unreachable, we insert keys in the loop above");
-                    // self referencing is possible, but not a cycle
-                    if defining_output_node_index == output_node_index {
-                        continue;
-                    }
-                    graph.add_edge(defining_output_node_index, output_node_index, ());
-                }
-            }
-        }
-
-        // Perform a topological sort
-        let outputs: Vec<_> = match toposort(&graph, None) {
-            Ok(sorted_node_indices) => {
-                // Replace the original list of outputs with the sorted list
-                sorted_node_indices
-                    .into_iter()
-                    .map(|node_index| graph[node_index].clone())
-                    .collect()
-            }
-            Err(err) => {
-                // There is a cycle in the graph
-                return Err(VariantError::CycleInRecipeOutputs(
-                    graph[err.node_id()].clone(),
-                ));
-            }
-        };
-
-        // sort the outputs map by the topological order
-        let outputs_map = outputs
-            .iter()
-            .enumerate()
-            .map(|(idx, name)| {
-                let (node, used_vars, target_platform) = outputs_map[name].clone();
-                (idx, (name, node, used_vars, target_platform))
-            })
-            .collect::<BTreeMap<_, _>>();
-
-        let mut all_build_dependencies = Vec::new();
-        for (_, (_, output, _, _)) in outputs_map.iter() {
-            let parsed_recipe =
-                Recipe::from_node(output, selector_config.clone()).map_err(|err| {
-                    let errs: ParseErrors = err
-                        .into_iter()
-                        .map(|err| ParsingError::from_partial(recipe, err))
-                        .collect::<Vec<ParsingError>>()
-                        .into();
-                    errs
-                })?;
-            let noarch_type = parsed_recipe.build().noarch();
-            let build_time_requirements =
-                parsed_recipe.build_time_requirements().filter_map(|dep| {
-                    // here we filter python as a variant and don't take it's passed variants
-                    // when noarch is python
-                    if let Dependency::Spec(spec) = &dep {
-                        if let Some(name) = &spec.name {
-                            if name.as_normalized() == "python" && noarch_type.is_python() {
-                                return None;
-                            }
-                        }
-                    }
-                    Some(dep.clone())
-                });
-            all_build_dependencies.extend(build_time_requirements);
-        }
-
-        let mut all_variables = all_build_dependencies
-            .iter()
-            .filter_map(|dep| match dep {
-                Dependency::Spec(spec) => {
-                    // filter all matchspecs that override the version or build
-                    let is_simple = spec.version.is_none() && spec.build.is_none();
-                    if is_simple && spec.name.is_some() {
-                        spec.name
-                            .as_ref()
-                            .and_then(|name| name.as_normalized().to_string().into())
-                    } else {
-                        None
-                    }
-                }
-                Dependency::PinSubpackage(pin_sub) => {
-                    Some(pin_sub.pin_value().name.as_normalized().to_string())
-                }
-                _ => None,
-            })
-            .collect::<HashSet<_>>();
-
-        // also add all used variables from the outputs
-        for (_, (_, _, used_vars, _)) in outputs_map.iter() {
-            all_variables.extend(used_vars.clone());
-        }
-
-        // remove all existing outputs from all_variables
-        let output_names = outputs.iter().cloned().collect::<HashSet<_>>();
-        let mut all_variables = all_variables
-            .difference(&output_names)
-            .cloned()
-            .collect::<HashSet<_>>();
-
-        // special handling of CONDA_BUILD_SYSROOT
-        if all_variables.contains("c_compiler") || all_variables.contains("cxx_compiler") {
-            all_variables.insert("CONDA_BUILD_SYSROOT".to_string());
-        }
-
-        // also always add `target_platform` and `channel_targets`
-        all_variables.insert("target_platform".to_string());
-        all_variables.insert("channel_targets".to_string());
-
-        let combinations = self.combinations(&all_variables)?;
-
-        // Then find all used variables from the each output recipe
-        // let mut variants = Vec::new();
-        let mut recipes = IndexSet::new();
-        for combination in combinations {
-            let mut other_recipes =
-                HashMap::<String, (String, String, BTreeMap<String, String>)>::new();
-
-            for (_, (name, output, used_vars, target_platform)) in outputs_map.iter() {
-                let mut used_variables = used_vars.clone();
-                let mut exact_pins = HashSet::new();
-
-                // special handling of CONDA_BUILD_SYSROOT
-                if used_variables.contains("c_compiler") || used_variables.contains("cxx_compiler")
-                {
-                    used_variables.insert("CONDA_BUILD_SYSROOT".to_string());
-                }
-
-                // also always add `target_platform` and `channel_targets`
-                used_variables.insert("target_platform".to_string());
-                used_variables.insert("channel_targets".to_string());
-
-                let mut combination = combination.clone();
-                // we need to overwrite the target_platform in case of `noarch`.
-                combination.insert("target_platform".to_string(), target_platform.to_string());
-
-                let selector_config_with_variant =
-                    selector_config.new_with_variant(combination.clone(), *target_platform);
-
-                let parsed_recipe = Recipe::from_node(output, selector_config_with_variant.clone())
-                    .map_err(|err| {
-                        let errs: ParseErrors = err
-                            .into_iter()
-                            .map(|err| ParsingError::from_partial(recipe, err))
-                            .collect::<Vec<ParsingError>>()
-                            .into();
-                        errs
-                    })?;
-
-                // find the variables that were actually used in the recipe and that count towards the hash
-                parsed_recipe.build_time_requirements().for_each(|dep| {
-                    if let Dependency::Spec(spec) = dep {
-                        if let Some(name) = &spec.name {
-                            let val = name.as_normalized().to_owned();
-                            used_variables.insert(val);
-                        }
-                    }
-                });
-
-                parsed_recipe
-                    .requirements()
-                    .all()
-                    .for_each(|dep| match dep {
-                        Dependency::PinSubpackage(pin_sub) => {
-                            let pin = pin_sub.pin_value();
-                            let val = pin.name.as_normalized().to_owned();
-                            if pin.args.exact {
-                                exact_pins.insert(val);
-                            }
-                        }
-                        Dependency::PinCompatible(pin_compatible) => {
-                            let pin = pin_compatible.pin_value();
-                            let val = pin.name.as_normalized().to_owned();
-                            if pin.args.exact {
-                                exact_pins.insert(val);
-                            }
-                        }
-                        _ => {}
-                    });
-
-                // actually used vars
-                let mut used_filtered = combination
-                    .clone()
-                    .into_iter()
-                    .filter(|(k, _)| used_variables.contains(k))
-                    .collect::<BTreeMap<_, _>>();
-
-                // exact pins
-                for p in exact_pins {
-                    match other_recipes.get(&p) {
-                        Some((version, build, _)) => {
-                            used_filtered.insert(p.clone(), format!("{} {}", version, build));
-                        }
-                        None => {
-                            return Err(VariantError::MissingOutput(p));
-                        }
-                    }
-                }
-
-                parsed_recipe
-                    .requirements()
-                    .run
-                    .iter()
-                    .chain(parsed_recipe.requirements().run_constraints.iter())
-                    .chain(parsed_recipe.requirements().run_exports().all())
-                    .try_for_each(|dep| -> Result<(), VariantError> {
-                        if let Dependency::PinSubpackage(pin_sub) = dep {
-                            let pin = pin_sub.pin_value();
-                            if pin.args.exact {
-                                let val = pin.name.as_normalized();
-                                if val != *name {
-                                    // if other_recipes does not contain val, throw an error
-                                    match other_recipes.get(val) {
-                                        Some((version, build, _)) => {
-                                            used_filtered.insert(
-                                                val.to_owned(),
-                                                format!("{} {}", version, build),
-                                            );
-                                        }
-                                        None => {
-                                            return Err(VariantError::MissingOutput(val.into()));
-                                        }
-                                    }
-                                }
-                            }
-                        }
-                        Ok(())
-                    })?;
-
-                // compute hash for the recipe
-                let hash = HashInfo::from_variant(&used_filtered, parsed_recipe.build().noarch());
-                // TODO(wolf) can we make this computation better by having some nice API on Output?
-                // get the real build string from the recipe
-                let selector_config_with_hash = SelectorConfig {
-                    hash: Some(hash.clone()),
-                    ..selector_config_with_variant
-                };
-                let parsed_recipe =
-                    Recipe::from_node(output, selector_config_with_hash).map_err(|err| {
-                        let errs: ParseErrors = err
-                            .into_iter()
-                            .map(|err| ParsingError::from_partial(recipe, err))
-                            .collect::<Vec<ParsingError>>()
-                            .into();
-                        errs
-                    })?;
-
-                let build_string = parsed_recipe
-                    .build()
-                    .string()
-                    .resolve(&hash, parsed_recipe.build().number)
-                    .into_owned();
-
-                other_recipes.insert(
-                    parsed_recipe.package().name().as_normalized().to_string(),
-                    (
-                        parsed_recipe.package().version().to_string(),
-                        parsed_recipe
-                            .build()
-                            .string()
-                            .resolve(&hash, parsed_recipe.build().number)
-                            .into_owned(),
-                        used_filtered.clone(),
-                    ),
-                );
-                let version = parsed_recipe.package().version().to_string();
-
-                let ignore_keys = &parsed_recipe.build().variant().ignore_keys;
-                used_filtered.retain(|k, _| ignore_keys.is_empty() || !ignore_keys.contains(k));
-
-                // We also replace `-` with `_` in the keys for better compatibility
-                // with conda-build and because then we can set them directly as env vars
-                // and the same for `.` because we want to be able to set them as env vars directly
-                let used_filtered = used_filtered
-                    .into_iter()
-                    .map(|(k, v)| (k.replace("-", "_"), v))
-                    .map(|(k, v)| (k.replace(".", "_"), v))
-                    .collect::<BTreeMap<_, _>>();
-
-                recipes.insert(DiscoveredOutput {
-                    name: name.to_string(),
-                    version,
-                    build_string,
-                    noarch_type: *parsed_recipe.build().noarch(),
-                    target_platform: *target_platform,
-                    node: (*output).to_owned(),
-                    used_vars: used_filtered,
-                });
-            }
-        }
-        Ok(recipes)
->>>>>>> c8d4bdc8
     }
     // pub fn find_variants(
     //     &self,
@@ -1536,7 +1139,7 @@
                 .unwrap();
 
             // assert output order
-            let order = vec!["some-pkg.foo-a", "some-pkg.foo", "some_pkg.foo"];
+            let order = vec!["some-pkg-a", "some-pkg", "some_pkg"];
             let outputs: Vec<_> = outputs_and_variants
                 .iter()
                 .map(|o| o.name.clone())
